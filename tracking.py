--- conflicted
+++ resolved
@@ -897,14 +897,4 @@
     from utils import env
     import math
 
-<<<<<<< HEAD
-    #single_agent_main(controller_type={'pos': 'mpc_cbf'})
-    #single_agent_main(controller_type={'pos': 'mpc_cbf', 'att': 'simple'})
-    single_agent_main(controller_type={'pos': 'mpc_cbf', 'att': 'visibility_raycast'})
-    # multi_agent_main('mpc_cbf', save_animation=True)
-    # single_agent_main('cbf_qp')
-    # single_agent_main('optimal_decay_cbf_qp')
-    # single_agent_main('optimal_decay_mpc_cbf')
-=======
-    single_agent_main(controller_type={'pos': 'mpc_cbf', 'att': 'gatekeeper'}) # only Integrators have attitude controller, otherwise ignored
->>>>>>> 4717958d
+    single_agent_main(controller_type={'pos': 'mpc_cbf', 'att': 'gatekeeper'}) # only Integrators have attitude controller, otherwise ignored