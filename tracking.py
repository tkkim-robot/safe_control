--- conflicted
+++ resolved
@@ -63,7 +63,6 @@
                 X0 = np.array([X0[0], X0[1], 0.0, 0.0, 0.0, 0.0]).reshape(-1, 1)
             elif X0.shape[0] != 6:
                 raise ValueError("Invalid initial state dimension for Quad2D")
-<<<<<<< HEAD
         elif self.robot_spec['model'] == 'SingleIntegrator2D':
             if 'v_max' not in self.robot_spec:
                 self.robot_spec['v_max'] = 1.0
@@ -73,15 +72,9 @@
                 raise ValueError(
                     "Invalid initial state dimension for SingleIntegrator2D")
     
-=======
->>>>>>> d42f110a
             
-
-<<<<<<< HEAD
-=======
         self.u_att = None
 
->>>>>>> d42f110a
         self.show_animation = show_animation
         self.save_animation = save_animation
         self.raise_error = raise_error
@@ -199,11 +192,7 @@
                 )
             )
 
-<<<<<<< HEAD
-    def get_nearest_unpassed_obs(self, detected_obs, angle_unpassed=2*np.pi, obs_num=5):
-=======
     def get_nearest_unpassed_obs(self, detected_obs, angle_unpassed=np.pi*2, obs_num=5):
->>>>>>> d42f110a
         def angle_normalize(x):
             return (((x + np.pi) % (2 * np.pi)) - np.pi)
         '''
@@ -416,11 +405,7 @@
 
         # 6. Step the robot
         self.robot.step(u, self.u_att)
-<<<<<<< HEAD
-
-=======
     
->>>>>>> d42f110a
         if self.show_animation:
             self.robot.render_plot()
 
@@ -504,11 +489,7 @@
 
 def single_agent_main(control_type):
     dt = 0.05
-<<<<<<< HEAD
     model = 'SingleIntegrator2D' # Quad2D, DynamicUnicycle2D, KinematicBicycle2D, DoubleIntegrator2D, SingleIntegrator2D
-=======
-    model = 'Quad2D' # Quad2D, DynamicUnicycle2D, KinematicBicycle2D, DoubleIntegrator2D
->>>>>>> d42f110a
 
     waypoints = [
         [2, 2, math.pi/2],
@@ -518,17 +499,10 @@
     ]
     waypoints = np.array(waypoints, dtype=np.float64)
 
-<<<<<<< HEAD
     if model in ['Quad2D', 'DoubleIntegrator2D', 'SingleIntegrator2D']:
         x_init = waypoints[0]
     else:
         x_init = np.append(waypoints[0], 1.0)
-=======
-    if model in ['Quad2D', 'DoubleIntegrator2D']:
-        x_init = waypoints[0]
-    else:
-        x_init = np.append(waypoints[0], 1.0) 
->>>>>>> d42f110a
     
     known_obs = np.array([[2.2, 5.0, 0.2], [3.0, 5.0, 0.2], [4.0, 9.0, 0.3], [1.5, 10.0, 0.5], [9.0, 11.0, 1.0], [7.0, 7.0, 3.0], [4.0, 3.5, 1.5],
                             [10.0, 7.3, 0.4],
@@ -568,7 +542,6 @@
             'sensor': 'rgbd',
             'radius': 0.5
         }
-<<<<<<< HEAD
     elif model == 'SingleIntegrator2D':
         robot_spec = {
             'model': 'SingleIntegrator2D',
@@ -577,8 +550,6 @@
             'cam_range': 3.0,
             'radius': 0.25
         }
-=======
->>>>>>> d42f110a
 
     tracking_controller = LocalTrackingController(x_init, robot_spec,
                                                   control_type=control_type,
