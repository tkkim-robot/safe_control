--- conflicted
+++ resolved
@@ -50,13 +50,10 @@
         elif self.robot_spec['model'] == 'DoubleIntegrator2D':
             self.cbf_param['alpha1'] = 0.01
             self.cbf_param['alpha2'] = 0.01
-<<<<<<< HEAD
-=======
             self.n_states = 4
         elif self.robot_spec['model'] == 'KinematicBicycle2D':
             self.cbf_param['alpha1'] = 0.05
             self.cbf_param['alpha2'] = 0.05
->>>>>>> a76714f4
             self.n_states = 4
         self.n_controls = 2
 
