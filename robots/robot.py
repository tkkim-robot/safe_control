--- conflicted
+++ resolved
@@ -41,6 +41,23 @@
 
         colors = plt.get_cmap('Pastel1').colors  # color palette
         color = colors[self.robot_spec['robot_id'] % len(colors) + 1]
+
+        if 'radius' not in self.robot_spec:
+            self.robot_spec['radius'] = 0.25
+        self.robot_radius = self.robot_spec['radius']  # including padding
+
+        # FOV parameters
+        if 'fov_angle' not in self.robot_spec:
+            self.robot_spec['fov_angle'] = 70.0
+        self.fov_angle = np.deg2rad(float(self.robot_spec['fov_angle']))  # [rad]
+        if 'sensor' in self.robot_spec and self.robot_spec['sensor'] == 'rgbd':
+            if 'cam_range' not in self.robot_spec:
+                self.robot_spec['cam_range'] = 3.0
+            self.cam_range = self.robot_spec['cam_range']  # [m]
+
+        # Visibility parameters
+        self.max_decel = 3.0  # 0.5 # [m/s^2]
+        self.max_ang_decel = 3.0  # 0.25  # [rad/s^2]
 
         if 'radius' not in self.robot_spec:
             self.robot_spec['radius'] = 0.25
@@ -89,7 +106,6 @@
                 from robots.kinematic_bicycle2D import KinematicBicycle2D
             self.robot = KinematicBicycle2D(dt, robot_spec)
             self.yaw = self.X[2, 0]
-<<<<<<< HEAD
         elif self.robot_spec['model'] == 'SingleIntegrator2D':
             try:
                 from single_integrator2D import SingleIntegrator2D
@@ -99,15 +115,6 @@
             # X0: [x, y]
             self.set_orientation(self.X[2, 0])
             self.X = self.X[0:2]
-=======
-        elif self.robot_spec['model'] == 'Quad2D':
-            try:
-                from quad2D import Quad2D
-            except ImportError:
-                from robots.quad2D import Quad2D
-            self.robot = Quad2D(dt, robot_spec)
-            self.yaw = self.X[2, 0]
->>>>>>> d42f110a
 
         else:
             raise ValueError("Invalid robot model")
@@ -196,14 +203,11 @@
 
     def get_yaw_rate(self):
         if self.robot_spec['model'] in ['Unicycle2D', 'DynamicUnicycle2D', 'KinematicBicycle2D']:
+        if self.robot_spec['model'] in ['Unicycle2D', 'DynamicUnicycle2D', 'KinematicBicycle2D']:
             return self.U[1, 0]
         elif self.robot_spec['model'] == 'Quad2D':
             return self.X[5, 0]
-<<<<<<< HEAD
         elif self.robot_spec['model'] in ['SingleIntegrator2D', 'DoubleIntegrator2D']:
-=======
-        elif self.robot_spec['model'] == 'DoubleIntegrator2D':
->>>>>>> d42f110a
             if self.U_att is not None:
                 return self.U_att[0, 0]
             else:
@@ -239,11 +243,8 @@
             return self.robot.nominal_input(self.X, goal, d_min, k_v, k_a)
         elif self.robot_spec['model'] == 'Quad2D':
             return self.robot.nominal_input(self.X, goal, d_min)
-<<<<<<< HEAD
         elif self.robot_spec['model'] == 'SingleIntegrator2D':
             return self.robot.nominal_input(self.X, goal, d_min, k_v)
-=======
->>>>>>> d42f110a
 
     def nominal_attitude_input(self, theta_des):
         if self.robot_spec['model'] in ['SingleIntegrator2D', 'DoubleIntegrator2D']:
@@ -278,11 +279,7 @@
             self.U_att = U_att.reshape(-1, 1)
             self.yaw = self.robot.step_rotate(self.yaw, self.U_att)
         elif self.robot_spec['model'] in ['Unicycle2D', 'DynamicUnicycle2D', 'KinematicBicycle2D', 'Quad2D']:
-<<<<<<< HEAD
             self.yaw = self.X[2, 0]
-=======
-            self.yaw = self.X[2, 0] 
->>>>>>> d42f110a
         return self.X
 
     def render_plot(self):
@@ -301,6 +298,21 @@
         else:
             # self.body.set_offsets([self.X[0, 0], self.X[1, 0]])
             self.body.center = self.X[0, 0], self.X[1, 0]
+        if self.robot_spec['model'] == 'KinematicBicycle2D':
+            '''
+            Kinematic Bicycle renders the full rigid body
+            '''
+            trans_body, trans_rear, trans_front = self.robot.render_rigid_body(self.X, self.U)
+            self.vehicle_body.set_transform(trans_body)
+            self.rear_wheel.set_transform(trans_rear)
+            self.front_wheel.set_transform(trans_front)
+        elif self.robot_spec['model'] == 'Quad2D':
+            self.body_circle.center = self.X[0, 0], self.X[1, 0]
+            trans_rect = self.robot.render_rigid_body(self.X)
+            self.orientation_rectangle.set_transform(trans_rect)
+        else:
+            # self.body.set_offsets([self.X[0, 0], self.X[1, 0]])
+            self.body.center = self.X[0, 0], self.X[1, 0]
 
 
         self.axis.set_ydata([self.X[1, 0], self.X[1, 0] +
@@ -311,20 +323,16 @@
         if 'sensor' in self.robot_spec and self.robot_spec['sensor'] == 'rgbd':
             if len(self.unsafe_points) > 0:
                 self.unsafe_points_handle.set_offsets(np.array(self.unsafe_points))
+            if 'sensor' in self.robot_spec and self.robot_spec['sensor'] == 'rgbd':
+            if len(self.unsafe_points) > 0:
+                self.unsafe_points_handle.set_offsets(np.array(self.unsafe_points))
             # Calculate FOV points
-            fov_left, fov_right = self.calculate_fov_points()
-<<<<<<< HEAD
+                fov_left, fov_right = self.calculate_fov_points()
 
             # Define the points of the FOV triangle (including robot's robot_position)
             fov_x_points = [self.X[0, 0], fov_left[0],
                             fov_right[0], self.X[0, 0]]  # Close the loop
             fov_y_points = [self.X[1, 0], fov_left[1], fov_right[1], self.X[1, 0]]
-
-            # Update FOV line handle
-            self.fov.set_data(fov_x_points, fov_y_points)  # Update with new data
-
-=======
-
             # Define the points of the FOV triangle (including robot's robot_position)
             fov_x_points = [self.X[0, 0], fov_left[0],
                             fov_right[0], self.X[0, 0]]  # Close the loop
@@ -332,8 +340,12 @@
 
             # Update FOV line handle
             self.fov.set_data(fov_x_points, fov_y_points)  # Update with new data
-
->>>>>>> d42f110a
+            # Update FOV line handle
+            self.fov.set_data(fov_x_points, fov_y_points)  # Update with new data
+
+            # Update FOV fill handle
+            # Update the vertices of the polygon
+            self.fov_fill.set_xy(np.array([fov_x_points, fov_y_points]).T)
             # Update FOV fill handle
             # Update the vertices of the polygon
             self.fov_fill.set_xy(np.array([fov_x_points, fov_y_points]).T)
@@ -416,11 +428,8 @@
             vx = self.X[3, 0]
             vz = self.X[4, 0]
             v = np.linalg.norm([vx, vz])
-<<<<<<< HEAD
         elif self.robot_spec['model'] == 'SingleIntegrator2D':
             v = np.linalg.norm(self.U)
-=======
->>>>>>> d42f110a
         yaw_rate = self.get_yaw_rate()
 
         if yaw_rate != 0.0:
@@ -636,11 +645,7 @@
 
     for i in range(num_steps):
         u_ref.value = robot.nominal_input(goal)
-<<<<<<< HEAD
         if robot_spec['model'] in ['Unicycle2D', 'KinematicBicycle2D', 'SingleIntegrator2D']:
-=======
-        if robot_spec['model'] in ['Unicycle2D', 'KinematicBicycle2D']:
->>>>>>> d42f110a
             alpha = 1.0  # 10.0
             h, dh_dx = robot.agent_barrier(obs)
             A1.value[0, :] = dh_dx @ robot.g()
